import { useState, useEffect, useMemo, useCallback, useRef } from "react";
import { useQuery, useQueryClient } from "@tanstack/react-query";
import { format, addDays } from "date-fns";
import { toCentralWallTime } from "@/lib/utils";
import { useToast } from "@/hooks/use-toast";
import { formatDuration, formatPrice } from "@/lib/utils";
import { zodResolver } from "@hookform/resolvers/zod";
import { useForm } from "react-hook-form";
import { z } from "zod";
import { apiRequest } from "@/lib/queryClient";

import {
  Dialog,
  DialogContent,
  DialogHeader,
  DialogTitle,
  DialogFooter,
} from "@/components/ui/dialog";
import {
  Form,
  FormControl,
  FormField,
  FormItem,
  FormLabel,
  FormMessage,
} from "@/components/ui/form";
import {
  Select,
  SelectContent,
  SelectItem,
  SelectTrigger,
  SelectValue,
} from "@/components/ui/select";
import { Button } from "@/components/ui/button";
import { SaveCardModal } from "@/components/payment/save-card-modal";
import { Input } from "@/components/ui/input";
import { Calendar } from "@/components/ui/calendar";
import { Popover, PopoverContent, PopoverTrigger } from "@/components/ui/popover";
import { Card, CardContent } from "@/components/ui/card";
import { CalendarIcon, Clock, Search, MapPin, Loader2, CreditCard } from "lucide-react";
import { Textarea } from "@/components/ui/textarea";
import { Skeleton } from "@/components/ui/skeleton";

type Service = {
  id: number;
  name: string;
  description: string;
  duration: number;
  price: number;
  categoryId: number;
};

type Category = {
  id: number;
  name: string;
};

type Staff = {
  id: number;
  user: {
    id: number;
    firstName?: string;
    lastName?: string;
  };
  title: string;
};

type BookingWidgetProps = {
  open: boolean;
  onOpenChange: (open: boolean) => void;
  userId?: number;
  overlayColor?: string;
  variant?: 'default' | 'mobile';
};

const bookingSchema = z.object({
  locationId: z.string().min(1, "Please select a location"),
  serviceId: z.string().min(1, "Please select a service"),
  staffId: z.string().min(1, "Please select a staff member"),
  date: z.date({
    required_error: "Please select a date",
  }),
  time: z.string().min(1, "Please select a time"),
  notes: z.string().optional(),
  firstName: z.string().min(1, "First name is required"),
  lastName: z.string().min(1, "Last name is required"),
  email: z.string().email("Please enter a valid email address").min(1, "Email is required"),
  phone: z.string().min(1, "Phone number is required"),
});

type BookingFormValues = z.infer<typeof bookingSchema>;

const steps = ["Location", "Service", "Staff", "Time", "Details", "Save Card"];
const saveCardStepIndex = steps.indexOf("Save Card");

// Special sentinel value representing "Any available staff"
const ANY_STAFF_ID = "any";

const BookingWidget = ({ open, onOpenChange, userId, overlayColor, variant = 'default' }: BookingWidgetProps) => {
  const [currentStep, setCurrentStep] = useState(0);
  const [selectedCategoryId, setSelectedCategoryId] = useState<string | null>(null);
  const [searchQuery, setSearchQuery] = useState("");
  const { toast } = useToast();
  const queryClient = useQueryClient();
  // Note: AuthContext removed since we're implementing guest booking
  const [showSaveCardModal, setShowSaveCardModal] = useState(false);
  const [isProcessingBooking, setIsProcessingBooking] = useState(false);
  const [bookingData, setBookingData] = useState<BookingFormValues | null>(null);
  const [savedCardInfo, setSavedCardInfo] = useState<any | null>(null);
  const [createdClientId, setCreatedClientId] = useState<number | null>(null);
  const [createdAppointmentId, setCreatedAppointmentId] = useState<number | null>(null);
  const [bookingConfirmed, setBookingConfirmed] = useState<boolean>(false);
  const [existingClient, setExistingClient] = useState<any | null>(null);
  const [clientAppointmentHistory, setClientAppointmentHistory] = useState<any[]>([]);
  const [showConfirmation, setShowConfirmation] = useState<boolean>(false);
  const [confirmationData, setConfirmationData] = useState<any>(null);
  // Detect narrow screens in the widget itself as a fallback to ensure mobile view
  const [isNarrow, setIsNarrow] = useState(false);
<<<<<<< HEAD
=======
  const [mobileTopOffset, setMobileTopOffset] = useState<number>(200);
  const contentRef = useRef<HTMLDivElement | null>(null);
>>>>>>> cda03b44
  
  
  useEffect(() => {
    try {
      const mq = window.matchMedia('(max-width: 640px)');
      const update = () => setIsNarrow(!!mq.matches);
      if (mq.addEventListener) mq.addEventListener('change', update); else // @ts-ignore
        mq.addListener(update);
      update();
      return () => { if (mq.removeEventListener) mq.removeEventListener('change', update); else // @ts-ignore
        mq.removeListener(update); };
    } catch {}
  }, []);
  const isMobileView = variant === 'mobile' || isNarrow;

  useEffect(() => {
    if (!isMobileView) return;
    try {
      const headerEl = document.querySelector('header') as HTMLElement | null;
      const headerHeight = headerEl ? headerEl.getBoundingClientRect().height : 0;
      // Add extra spacing below header to avoid covering any menu/tabs
      const extraSpacing = 120; // px
      const computed = Math.max(200, Math.round(headerHeight + extraSpacing));
      setMobileTopOffset(computed);
    } catch {}
  }, [isMobileView]);

  // Ensure the dialog overlay does not cover the mobile header/menu
  useEffect(() => {
    if (!isMobileView || !open) return;
    try {
      const overlayEl = (contentRef.current?.previousElementSibling || null) as HTMLElement | null;
      if (overlayEl) {
        overlayEl.style.top = `${mobileTopOffset}px`;
        overlayEl.style.height = `calc(100vh - ${mobileTopOffset}px)`;
      }
      return () => {
        if (overlayEl) {
          overlayEl.style.top = '';
          overlayEl.style.height = '';
        }
      };
    } catch {}
  }, [isMobileView, open, mobileTopOffset]);

  const form = useForm<BookingFormValues>({
    resolver: zodResolver(bookingSchema),
    defaultValues: {
      locationId: "",
      serviceId: "",
      staffId: "",
      date: new Date(),
      time: "",
      notes: "",
      firstName: "",
      lastName: "",
      email: "",
      phone: "",
    },
  });

  const { data: categories, isLoading: isLoadingCategories } = useQuery({
    queryKey: ['/api/service-categories'],
    queryFn: async () => {
      const res = await apiRequest('GET', '/api/service-categories');
      return res.json();
    },
    enabled: open,
    retry: 2,
    retryDelay: 1000
  });

  const selectedLocationId = form.watch('locationId');

  // Fetch services available at the selected location (for precise location scoping)
  const { data: servicesAtLocation = [], isLoading: isLoadingLocationServices } = useQuery({
    queryKey: ['/api/services', selectedCategoryId, selectedLocationId],
    queryFn: async () => {
      const params: string[] = [];
      if (selectedCategoryId) params.push(`categoryId=${selectedCategoryId}`);
      if (selectedLocationId) params.push(`locationId=${selectedLocationId}`);
      const endpoint = params.length > 0 ? `/api/services?${params.join('&')}` : '/api/services';
      const res = await apiRequest('GET', endpoint);
      return res.json();
    },
    enabled: open && !!selectedLocationId
  });

  const { data: staff, isLoading: isLoadingStaff, refetch: refetchStaff } = useQuery({
    queryKey: ['/api/staff', selectedLocationId],
    queryFn: async () => {
      // Fetch all staff; filter by location on the client to avoid server-side zero results
      const res = await apiRequest('GET', '/api/staff');
      return res.json();
    },
    enabled: open,
    refetchOnMount: true,
    refetchOnWindowFocus: true,
    staleTime: 0,
    retry: 2,
    retryDelay: 1000
  });

  // Fetch schedules for the selected location to detect which staff actually work there
  const { data: schedules, isLoading: isLoadingSchedules, refetch: refetchSchedules } = useQuery({
    queryKey: ['/api/schedules', selectedLocationId, currentStep],
    queryFn: async () => {
      // Fetch schedules for the selected location only to avoid cross-location availability
      const endpoint = selectedLocationId ? `/api/schedules?locationId=${selectedLocationId}` : '/api/schedules';
      const res = await apiRequest('GET', endpoint);
      return res.json();
    },
    enabled: open,
    refetchOnMount: true,
    refetchOnWindowFocus: true,
    staleTime: 0,
    retry: 2,
    retryDelay: 1000
  });

  // Fetch appointments for the selected location to prevent double-booking
  const { data: appointments = [], refetch: refetchAppointments } = useQuery({
    queryKey: ['/api/appointments'],
    queryFn: async () => {
      // IMPORTANT: We fetch ALL appointments, not filtered by location
      // This prevents double-booking staff across different locations
      const endpoint = '/api/appointments';
      const res = await apiRequest('GET', endpoint);
      return res.json();
    },
    enabled: true,
    refetchOnMount: true,
    refetchOnWindowFocus: true,
    refetchInterval: 15000,
    staleTime: 0,
    retry: 2,
    retryDelay: 1000
  });

  // Force-refresh staff/schedules/appointments when entering Staff (2) or Time (3) steps
  useEffect(() => {
    try {
      if (!open || !selectedLocationId) return;
      if (currentStep === 2 || currentStep === 3) {
        refetchStaff();
        refetchSchedules();
        refetchAppointments();
      }
    } catch {}
  }, [currentStep, open, selectedLocationId]);

  // Compute allowed services based on staff assignments at the selected location
  const [isLoadingServices, setIsLoadingServices] = useState(false);
  const [allowedServices, setAllowedServices] = useState<any[]>([]);
  // Map of staffId -> set of serviceIds they are assigned (public)
  const [staffServiceIdsMap, setStaffServiceIdsMap] = useState<Map<number, Set<number>>>(new Map());
  // Map of serviceId -> set of staffIds that can perform it (built from the same staffIdsToUse)
  const [serviceToStaffIdsMap, setServiceToStaffIdsMap] = useState<Map<number, Set<number>>>(new Map());
  // Persist the exact staff IDs used to compute allowed services so Step 3 matches Step 2
  const [eligibleStaffIds, setEligibleStaffIds] = useState<number[]>([]);
  useEffect(() => {
    let cancelled = false;
    const load = async () => {
      try {
        setIsLoadingServices(true);
        if (!open || !selectedLocationId) {
          setAllowedServices([]);
          if (!cancelled) setIsLoadingServices(false);
          return;
        }
        // Build list of staff IDs that actually have a schedule at this location (fallback to staff list if schedules are empty)
        const staffIdsFromSchedules = Array.isArray(schedules)
          ? Array.from(new Set((schedules as any[])
              .filter((sch: any) => !sch.isBlocked && (sch.locationId == null || String(sch.locationId) === String(selectedLocationId)))
              .map((sch: any) => Number(sch.staffId))))
          : [];

        // Only include staff who actually have a schedule at this location
        const staffIdsToUseSet = new Set<number>([...staffIdsFromSchedules]);
        const staffIdsToUse: number[] = Array.from(staffIdsToUseSet);

        if (staffIdsToUse.length === 0) {
          setAllowedServices([]);
          setEligibleStaffIds([]);
          if (!cancelled) setIsLoadingServices(false);
          return;
        }

        const lists = await Promise.all(
          staffIdsToUse.map(async (staffId: number) => {
            try {
              const res = await apiRequest('GET', `/api/staff/${staffId}/services?public=true`);
              const data = await res.json();
              return (data || []) as any[]; // full service objects
            } catch {
              return [] as any[];
            }
          })
        );
        const flat = lists.flat();
        const uniqById = new Map<number, any>();
        flat.forEach((svc: any) => {
          if (!svc || typeof svc.id !== 'number') return;
          // Rely on staff schedules at the selected location and their assigned services.
          // Do not filter by service.locationId here to avoid excluding valid staff-assigned services.
          if (!uniqById.has(svc.id)) uniqById.set(svc.id, svc);
        });
        // Build staff -> serviceIds map from lists aligned with staffIdsToUse
        const map = new Map<number, Set<number>>();
        const reverseMap = new Map<number, Set<number>>();
        staffIdsToUse.forEach((sid, idx) => {
          const svcList = lists[idx] || [];
          const serviceIds = new Set<number>();
          svcList.forEach((svc: any) => {
            if (svc && typeof svc.id === 'number') serviceIds.add(svc.id);
            if (svc && typeof svc.id === 'number') {
              if (!reverseMap.has(svc.id)) reverseMap.set(svc.id, new Set<number>());
              reverseMap.get(svc.id)!.add(Number(sid));
            }
          });
          map.set(sid, serviceIds);
        });
        if (!cancelled) {
          setAllowedServices(Array.from(uniqById.values()));
          setStaffServiceIdsMap(map);
          setServiceToStaffIdsMap(reverseMap);
          setEligibleStaffIds(staffIdsToUse);
          setIsLoadingServices(false);
        }
      } catch {
        if (!cancelled) {
          setAllowedServices([]);
          setStaffServiceIdsMap(new Map());
          setServiceToStaffIdsMap(new Map());
          setEligibleStaffIds([]);
          setIsLoadingServices(false);
        }
      }
    };
    load();
    return () => {
      cancelled = true;
    };
  }, [open, selectedLocationId, staff, schedules]);

  const isPreparingServices = isLoadingCategories || isLoadingStaff || isLoadingSchedules || isLoadingServices || isLoadingLocationServices;

  const { data: locations, isLoading: isLoadingLocations } = useQuery({
    queryKey: ['/api/locations'],
    queryFn: async () => {
      const res = await apiRequest('GET', '/api/locations');
      return res.json();
    },
    enabled: open,
    retry: 2,
    retryDelay: 1000
  });

  // Get user details if logged in
  const { data: userData } = useQuery({
    queryKey: ['/api/users', userId],
    queryFn: async () => {
      if (!userId) return null;
      const response = await fetch(`/api/users/${userId}`);
      if (!response.ok) throw new Error('Failed to fetch user data');
      return response.json();
    },
    enabled: !!userId && open && currentStep === 4
  });

  // Pre-fill user data if available
  useEffect(() => {
    if (userData && currentStep === 3) {
      form.setValue('firstName', userData.firstName || "");
      form.setValue('lastName', userData.lastName || "");
      form.setValue('email', userData.email || "");
      form.setValue('phone', userData.phone || "");
    }
  }, [userData, currentStep, form]);

  // Intersect staff-assigned services with services explicitly available at the selected location
  const allowedServicesAtLocation = useMemo(() => {
    if (!selectedLocationId) return allowedServices;
    const list = Array.isArray(servicesAtLocation) ? servicesAtLocation : [];
    // If the location-scoped services are empty, fall back to allowedServices derived from staff assignments
    if (list.length === 0) return allowedServices;
    const locIds = new Set(list.map((s: any) => s?.id).filter((id: any) => typeof id === 'number'));
    return (allowedServices || []).filter((svc: any) => locIds.has(svc?.id));
  }, [allowedServices, servicesAtLocation, selectedLocationId]);

  // Filter services by search query and allowed set (scoped to location)
  const filteredServices = allowedServicesAtLocation?.filter((service: any) => {
    const matchesSearch = service.name.toLowerCase().includes(searchQuery.toLowerCase()) ||
      service.description?.toLowerCase().includes(searchQuery.toLowerCase());
    if (!matchesSearch) return false;
    if (selectedCategoryId && String(service.categoryId) !== String(selectedCategoryId)) return false;
    return true;
  });

  // Selected service and details
  const selectedServiceId = form.watch('serviceId');
  const selectedService = selectedServiceId 
    ? allowedServices?.find((service: any) => service.id.toString() === selectedServiceId) 
    : null;
  const selectedStaffId = form.watch('staffId');
  const selectedFormDate = form.watch('date');

  // Reset selected staff when service changes
  useEffect(() => {
    if (open) {
      form.setValue('staffId', "");
    }
  }, [selectedServiceId]);

  // Compute staff available for the selected service at this location
  const staffIdsFromSchedulesSet = new Set<number>(
    Array.isArray(schedules)
      ? (schedules as any[])
          .filter((sch: any) => !sch.isBlocked)
          .map((sch: any) => Number(sch.staffId))
      : []
  );
  const useScheduleFilter = staffIdsFromSchedulesSet.size > 0;
  const availableStaff = useMemo(() => {
    if (!Array.isArray(staff) || !selectedServiceId) return [] as any[];
    const svcIdNum = parseInt(selectedServiceId);
    // Start strictly from staff with schedules at this location
    const baseIds = Array.from(new Set<number>([...staffIdsFromSchedulesSet]));
    const finalIds = baseIds.filter((id) => {
      const svcSet = staffServiceIdsMap.get(Number(id));
      const canDoService = !!svcSet && svcSet.has(svcIdNum);
      const hasSched = staffIdsFromSchedulesSet.has(Number(id));
      return canDoService && hasSched;
    });
    const staffById = new Map<number, any>((Array.isArray(staff) ? staff : []).map((s: any) => [Number(s.id), s]));
    return finalIds.map((id) => staffById.get(Number(id))).filter(Boolean) as any[];
  }, [staff, selectedServiceId, eligibleStaffIds, staffServiceIdsMap, useScheduleFilter, selectedLocationId, schedules]);

  // Generate time slots (8am to 10pm with 30 minute intervals)
  const generateTimeSlots = () => {
    const slots = [];
    const startHour = 8; // 8 AM
    const endHour = 22; // 10 PM
    const interval = 30; // 30 minutes
    
    for (let hour = startHour; hour < endHour; hour++) {
      for (let minute = 0; minute < 60; minute += interval) {
        const formattedHour = hour % 12 || 12;
        const period = hour < 12 ? 'AM' : 'PM';
        const formattedMinute = minute === 0 ? '00' : minute;
        
        slots.push({
          value: `${hour}:${formattedMinute}`,
          label: `${formattedHour}:${formattedMinute} ${period}`
        });
      }
    }
    
    return slots;
  };

  const timeSlots = generateTimeSlots();

  // Get all appointments for availability checking (NOT filtered by location)
  // Staff can't be in two places at once, so we check ALL their appointments
  const appointmentsForAvailability = useMemo(() => {
    try {
      const list: any[] = Array.isArray(appointments) ? (appointments as any[]) : [];
      // IMPORTANT: Return ALL appointments, not filtered by location
      // This ensures staff can't be double-booked across locations
      return list;
    } catch {
      return [] as any[];
    }
  }, [appointments]);

  // Helpers for schedule filtering
  const getDayName = (date: Date) => {
    const days = ['Sunday', 'Monday', 'Tuesday', 'Wednesday', 'Thursday', 'Friday', 'Saturday'];
    const centralDate = toCentralWallTime(date);
    return days[centralDate.getDay()];
  };
  const formatDateForComparison = (date: Date) => {
    const centralDate = toCentralWallTime(date);
    return format(centralDate, 'yyyy-MM-dd');
  };
  const toCentralMinutesOfDay = (input: Date | string) => {
    const d = toCentralWallTime(input);
    return d.getHours() * 60 + d.getMinutes();
  };

  // Resolve a service duration (including buffers) by serviceId, with a conservative fallback
  const getServiceDurationWithBuffers = (serviceId: number): number => {
    const sources: any[] = [];
    if (Array.isArray(allowedServicesAtLocation)) sources.push(...(allowedServicesAtLocation as any[]));
    if (Array.isArray(allowedServices)) sources.push(...(allowedServices as any[]));
    if (Array.isArray(servicesAtLocation)) sources.push(...(servicesAtLocation as any[]));
    const svc = sources.find((s: any) => Number(s?.id) === Number(serviceId));
    if (svc) {
      const base = Number(svc.duration || 0);
      const before = Number(svc.bufferTimeBefore || 0);
      const after = Number(svc.bufferTimeAfter || 0);
      const total = base + before + after;
      // Default to at least 60 minutes to be safe if duration is zero/invalid
      return total > 0 ? total : 60;
    }
    // Conservative default if service not found
    return 60;
  };
  const isTimeInRange = (timeSlot: string, startTime: string, endTime: string) => {
    const toMinutes = (t: string) => {
      const parts = String(t).trim().split(':');
      const hours = Number(parts[0] || 0);
      const minutes = Number(parts[1] || 0);
      return hours * 60 + minutes;
    };
    const slot = toMinutes(timeSlot);
    const start = toMinutes(startTime);
    const end = toMinutes(endTime);
    return slot >= start && slot < end;
  };
  // Ensure a slot range fits entirely within a schedule window
  const isRangeWithinSchedule = (slotStartMin: number, slotEndMin: number, schedule: any) => {
    const toMinutes = (t: string) => {
      const parts = String(t).trim().split(':');
      const hours = Number(parts[0] || 0);
      const minutes = Number(parts[1] || 0);
      return hours * 60 + minutes;
    };
    const schedStart = toMinutes(schedule.startTime);
    const schedEnd = toMinutes(schedule.endTime);
    return slotStartMin >= schedStart && slotEndMin <= schedEnd;
  };

  // Compute available time slots based on staff schedule and existing appointments
  const getAvailableTimeSlots = () => {
    if (!selectedFormDate) return timeSlots;

    const dayName = getDayName(selectedFormDate);
    // Resolve service robustly to ensure duration/buffers are applied when filtering
    const svc: any = selectedServiceId
      ? (
          selectedService ||
          (Array.isArray(allowedServicesAtLocation) ? (allowedServicesAtLocation as any[]).find((s: any) => String(s.id) === String(selectedServiceId)) : null) ||
          (Array.isArray(allowedServices) ? (allowedServices as any[]).find((s: any) => String(s.id) === String(selectedServiceId)) : null) ||
          (Array.isArray(servicesAtLocation) ? (servicesAtLocation as any[]).find((s: any) => String(s.id) === String(selectedServiceId)) : null)
        )
      : null;

    const isStaffAvailableForSlot = (staffIdNum: number, slotValue: string) => {
      // Debug logging for specific case
      const dateStr = selectedFormDate.toISOString().substring(0, 10);
      const isDebugCase = (staffIdNum === 3 && dateStr === '2025-09-10' && slotValue === '11:00');
      
      if (isDebugCase) {
        console.log('🔍 DEBUG: Checking Hailey (ID 3) availability for 11:00 AM on Sep 10, 2025');
      }

      const staffSchedules = (Array.isArray(schedules) ? (schedules as any[]) : []).filter((schedule: any) => {
        const currentDateString = formatDateForComparison(selectedFormDate);
        const startDateString = typeof schedule.startDate === 'string'
          ? String(schedule.startDate).slice(0, 10)
          : format(new Date(schedule.startDate), 'yyyy-MM-dd');
        const endDateString = schedule.endDate
          ? (typeof schedule.endDate === 'string'
              ? String(schedule.endDate).slice(0, 10)
              : format(new Date(schedule.endDate), 'yyyy-MM-dd'))
          : null;

        const scheduleDay = String(schedule.dayOfWeek || '').trim().toLowerCase();
        const targetDay = String(dayName).trim().toLowerCase();

        // Schedules here are already filtered by location via the query above
        return Number(schedule.staffId) === Number(staffIdNum) &&
          scheduleDay === targetDay &&
          startDateString <= currentDateString &&
          (!endDateString || endDateString >= currentDateString) &&
          !schedule.isBlocked;
      });

      if (isDebugCase) {
        console.log('  - Staff schedules found:', staffSchedules.length);
      }

      if (staffSchedules.length === 0) return false;

      const [hours, minutes] = String(slotValue).split(':').map(Number);
      // If a service is selected but cannot be resolved, be conservative and block the slot
      if (!svc) return !selectedServiceId;
      // Compute slot start/end as Central minutes-of-day (robust against timezone/epoch issues)
      const slotStartMin = hours * 60 + minutes;
      const totalDuration = (svc.duration || 0) + (svc.bufferTimeBefore || 0) + (svc.bufferTimeAfter || 0);
      const slotEndMin = slotStartMin + totalDuration;
      // Require full containment within at least one schedule window
      const withinSchedule = staffSchedules.some((schedule: any) => isRangeWithinSchedule(slotStartMin, slotEndMin, schedule));
      if (!withinSchedule) return false;

      // Get all appointments for this staff member
      const allStaffAppts = (Array.isArray(appointmentsForAvailability) ? (appointmentsForAvailability as any[]) : [])
        .filter((apt: any) => Number(apt.staffId) === Number(staffIdNum));
      
      if (isDebugCase) {
        console.log('  - Total appointments for staff:', allStaffAppts.length);
      }

      // Filter for same date
      const sameDateAppts = allStaffAppts.filter((apt: any) => {
        const aptCentral = toCentralWallTime(apt.startTime);
        const selectedCentral = toCentralWallTime(selectedFormDate);
        return aptCentral.toDateString() === selectedCentral.toDateString();
      });

      if (isDebugCase) {
        console.log('  - Same date appointments:', sameDateAppts.length);
        sameDateAppts.forEach(apt => {
          const t = new Date(apt.startTime);
          console.log('    • ID:', apt.id, '| Time:', t.toLocaleTimeString('en-US', {hour: '2-digit', minute: '2-digit'}), '| Status:', apt.status);
        });
      }

      const staffAppointments = sameDateAppts
        .filter((apt: any) => apt.status !== 'cancelled' && apt.status !== 'completed')
        .sort((a: any, b: any) => new Date(a.startTime).getTime() - new Date(b.startTime).getTime());

      if (isDebugCase) {
        console.log('  - Active appointments:', staffAppointments.length);
      }

      for (const apt of staffAppointments) {
        // Compare using Central minutes-of-day
        const aptStartMin = toCentralMinutesOfDay(apt.startTime);
        let aptEndMin = apt.endTime ? toCentralMinutesOfDay(apt.endTime) : aptStartMin;

        // Guard: if the appointment has no proper end or zero duration, infer from service or default to 60m
        if (!apt.endTime || aptEndMin <= aptStartMin) {
          const inferredDuration = getServiceDurationWithBuffers(Number(apt.serviceId));
          aptEndMin = aptStartMin + inferredDuration;
        }

        // Hard guard: exact start match should always block
        if (slotStartMin === aptStartMin) {
          if (isDebugCase) {
            console.log('  ❌ BLOCKED: Exact start-time match with appointment', apt.id);
          }
          return false;
        }

        if (isDebugCase) {
          console.log('  - Checking overlap with appointment', apt.id);
          console.log('    Existing (min):', aptStartMin, '-', aptEndMin);
          console.log('    New slot (min):', slotStartMin, '-', slotEndMin);
        }

        if (slotStartMin < aptEndMin && slotEndMin > aptStartMin) {
          if (isDebugCase) {
            console.log('  ❌ BLOCKED: Time slot conflicts with appointment', apt.id);
          }
          return false;
        }
      }
      
      if (isDebugCase) {
        console.log('  ✅ AVAILABLE: No conflicts found');
      }
      
      return true;
    };

    if (selectedStaffId && selectedStaffId !== ANY_STAFF_ID) {
      const staffIdNum = parseInt(selectedStaffId);
      return timeSlots.filter(slot => isStaffAvailableForSlot(staffIdNum, slot.value));
    }

    if (selectedStaffId === ANY_STAFF_ID) {
      const staffList: any[] = Array.isArray(availableStaff) ? (availableStaff as any[]) : [];
      if (!selectedServiceId || staffList.length === 0) return [];
      return timeSlots.filter(slot => staffList.some(s => isStaffAvailableForSlot(Number(s.id), slot.value)));
    }

    return timeSlots;
  };

  const availableTimeSlots = useMemo(
    getAvailableTimeSlots,
    [
      selectedStaffId,
      selectedFormDate,
      selectedServiceId,
      selectedService,
      allowedServicesAtLocation,
      allowedServices,
      servicesAtLocation,
      schedules,
      appointmentsForAvailability,
      timeSlots,
    ]
  );

  // Compute available days (next 30 days) based on staff schedules, service duration and existing appointments
  const availableDatesSet = useMemo(() => {
    const result = new Set<string>();
    try {
      if (!selectedServiceId) return result;

      const svc: any = selectedService;
      const today = new Date();
      today.setHours(0, 0, 0, 0);
      const max = addDays(today, 30);

      const staffHasAvailabilityOnDay = (staffIdNum: number, day: Date) => {
        const dayName = getDayName(day);
        const currentDateString = formatDateForComparison(day);
        const staffSchedules = (Array.isArray(schedules) ? (schedules as any[]) : [])
          .filter((schedule: any) => {
            if (Number(schedule.staffId) !== Number(staffIdNum)) return false;
            if (schedule.isBlocked) return false;
            // Treat null locationId as global
            if (selectedLocationId && schedule.locationId != null && String(schedule.locationId) !== String(selectedLocationId)) return false;
            return true;
          })
          .filter((schedule: any) => {
            const startDateString = typeof schedule.startDate === 'string'
              ? String(schedule.startDate).slice(0, 10)
              : format(new Date(schedule.startDate), 'yyyy-MM-dd');
            const endDateString = schedule.endDate
              ? (typeof schedule.endDate === 'string'
                  ? String(schedule.endDate).slice(0, 10)
                  : format(new Date(schedule.endDate), 'yyyy-MM-dd'))
              : null;
            const scheduleDay = String(schedule.dayOfWeek || '').trim().toLowerCase();
            const targetDay = String(dayName).trim().toLowerCase();
            return scheduleDay === targetDay && startDateString <= currentDateString && (!endDateString || endDateString >= currentDateString);
          });
        if (staffSchedules.length === 0) return false;

        const appointmentsForDay = (Array.isArray(appointmentsForAvailability) ? (appointmentsForAvailability as any[]) : [])
          .filter((apt: any) => Number(apt.staffId) === Number(staffIdNum))
          .filter((apt: any) => toCentralWallTime(apt.startTime).toDateString() === toCentralWallTime(day).toDateString())
          .filter((apt: any) => apt.status !== 'cancelled' && apt.status !== 'completed')
          .sort((a: any, b: any) => new Date(a.startTime).getTime() - new Date(b.startTime).getTime());

        for (const slot of timeSlots) {
          const [hours, minutes] = String(slot.value).split(':').map(Number);
          const slotStartMin = hours * 60 + minutes;
          const totalDuration = (svc?.duration || 0) + (svc?.bufferTimeBefore || 0) + (svc?.bufferTimeAfter || 0);
          const slotEndMin = slotStartMin + totalDuration;
          const withinSchedule = staffSchedules.some((schedule: any) => isRangeWithinSchedule(slotStartMin, slotEndMin, schedule));
          if (!withinSchedule) continue;
          const appointmentStart = new Date(day);
          appointmentStart.setHours(hours, minutes, 0, 0);
          const appointmentEnd = new Date(appointmentStart.getTime() + totalDuration * 60000);
          let overlaps = false;
          for (const apt of appointmentsForDay) {
            const existingStart = new Date(apt.startTime);
            const existingEnd = new Date(apt.endTime);
            if (appointmentStart < existingEnd && appointmentEnd > existingStart) {
              overlaps = true;
              break;
            }
          }
          if (!overlaps) return true;
        }
        return false;
      };

      if (selectedStaffId && selectedStaffId !== ANY_STAFF_ID) {
        const staffIdNum = parseInt(selectedStaffId);
        for (let d = new Date(today); d <= max; d.setDate(d.getDate() + 1)) {
          const day = new Date(d);
          if (staffHasAvailabilityOnDay(staffIdNum, day)) {
            result.add(formatDateForComparison(day));
          }
        }
      } else if (selectedStaffId === ANY_STAFF_ID) {
        const staffList: any[] = Array.isArray(availableStaff) ? (availableStaff as any[]) : [];
        if (staffList.length === 0) return result;
        for (let d = new Date(today); d <= max; d.setDate(d.getDate() + 1)) {
          const day = new Date(d);
          const anyHas = staffList.some(s => staffHasAvailabilityOnDay(Number(s.id), day));
          if (anyHas) result.add(formatDateForComparison(day));
        }
      }
    } catch {
      // swallow errors; show no markers on failure
    }
    return result;
  }, [selectedStaffId, selectedServiceId, schedules, appointmentsForAvailability, timeSlots, selectedService]);

  // Clear time if it becomes invalid when dependencies change
  // BUT only if we're on the time selection step (step 3)
  useEffect(() => {
    if (currentStep === 3) {
      const current = form.getValues('time');
      if (current && availableTimeSlots.length > 0 && !availableTimeSlots.some(slot => slot.value === current)) {
        console.log("[BookingWidget] Clearing invalid time selection:", current);
        form.setValue('time', '');
      }
    }
  }, [availableTimeSlots, currentStep]);

  const handleCategoryChange = (categoryId: string) => {
    setSelectedCategoryId((prev) => (prev === categoryId ? null : categoryId));
    // Reset search and selected service when switching categories
    setSearchQuery("");
    form.setValue('serviceId', "");
  };

  const nextStep = () => {
    const fields = [
      ['locationId'],
      ['serviceId'],
      ['staffId'],
      ['date', 'time'],
      ['firstName', 'lastName', 'email', 'phone'],
      [], // Save Card step - validation handled by processor
    ];

    const currentFields = fields[currentStep];
    
    // Log current form values before validation
    console.log(`[BookingWidget] Moving from step ${currentStep} to next. Current form values:`, form.getValues());
    
    // Validate just the fields for the current step
    form.trigger(currentFields as any[]).then((isValid) => {
      if (isValid) {
        const next = Math.min(currentStep + 1, steps.length - 1);
        console.log(`[BookingWidget] Validation passed, moving to step ${next}`);
        setCurrentStep(next);
        if (next === saveCardStepIndex) {
          // On entering Save Card step, prepare booking data
          const values = form.getValues();
          console.log("[BookingWidget] Preparing booking data for save card step:", values);
          
          // Store the current time value to prevent it from being cleared
          const currentTime = values.time;
          
          // Ensure all required fields are present
          if (!values.date) {
            console.error("[BookingWidget] Missing date field!");
            toast({
              title: "Date Required",
              description: "Please select a date for your appointment",
              variant: "destructive"
            });
            return;
          }
          
          if (!currentTime || currentTime === '') {
            console.error("[BookingWidget] Missing time field! Time value:", currentTime);
            console.log("[BookingWidget] Form state:", form.getValues());
            console.log("[BookingWidget] Available time slots:", availableTimeSlots);
            toast({
              title: "Time Required",
              description: availableTimeSlots.length === 0 
                ? "No available time slots for the selected date. Please choose a different date."
                : "Please select a time for your appointment",
              variant: "destructive"
            });
            return;
          }
          
          // Ensure time is preserved in booking data
          const bookingValues = { ...values, time: currentTime };
          console.log("[BookingWidget] Final booking values with preserved time:", bookingValues);
          setBookingData(bookingValues);
        }
      }
    });
  };

  const prevStep = () => {
    setCurrentStep((prev) => Math.max(prev - 1, 0));
  };

  const createAppointmentAfterPayment = useCallback(async (values: BookingFormValues) => {
    try {
      console.log("[BookingWidget] createAppointmentAfterPayment called with values:", values);
      
      // Validate date and time
      if (!values.date) {
        console.error("[BookingWidget] No date provided!");
        throw new Error("Appointment date is required");
      }
      if (!values.time) {
        console.error("[BookingWidget] No time provided!");
        throw new Error("Appointment time is required");
      }
      
      const date = new Date(values.date);
      if (isNaN(date.getTime())) {
        console.error("[BookingWidget] Invalid date:", values.date);
        throw new Error("Invalid appointment date");
      }
      
      const [hours, minutes] = values.time.split(':').map(Number);
      date.setHours(hours, minutes);
      
      const endTime = new Date(date);
      if (selectedService) {
        endTime.setMinutes(endTime.getMinutes() + selectedService.duration);
      }
      
      console.log("[BookingWidget] Appointment date:", date.toISOString());
      console.log("[BookingWidget] Appointment end time:", endTime.toISOString());
      
      // Resolve actual staff if "Any" selection was made
      let staffIdToUse: number | null = null;
      if (values.staffId === ANY_STAFF_ID) {
        const svc: any = selectedService;
        if (!svc) throw new Error('Service not selected');
        const staffList: any[] = Array.isArray(availableStaff) ? (availableStaff as any[]) : [];
        const dayName = getDayName(date);
        for (const s of staffList) {
          const staffIdNum = Number(s.id);
          const staffSchedules = (Array.isArray(schedules) ? (schedules as any[]) : []).filter((schedule: any) => {
            const currentDateString = formatDateForComparison(date);
            const startDateString = typeof schedule.startDate === 'string' ? schedule.startDate : new Date(schedule.startDate).toISOString().slice(0, 10);
            const endDateString = schedule.endDate ? (typeof schedule.endDate === 'string' ? schedule.endDate : new Date(schedule.endDate).toISOString().slice(0, 10)) : null;
            return schedule.staffId === staffIdNum &&
              schedule.dayOfWeek === dayName &&
              startDateString <= currentDateString &&
              (!endDateString || endDateString >= currentDateString) &&
              !schedule.isBlocked;
          });
          if (staffSchedules.length === 0) continue;
          // Ensure selected time + duration fits entirely within schedule
          const [hh, mm] = String(values.time).split(':').map(Number);
          const startMin = hh * 60 + mm;
          const serviceDurationMin = (svc.duration || 0) + (svc.bufferTimeBefore || 0) + (svc.bufferTimeAfter || 0);
          const endMin = startMin + serviceDurationMin;
          const withinSchedule = staffSchedules.some((schedule: any) => isRangeWithinSchedule(startMin, endMin, schedule));
          if (!withinSchedule) continue;
          const totalDuration = (svc.duration || 0) + (svc.bufferTimeBefore || 0) + (svc.bufferTimeAfter || 0);
          const appointmentEnd = new Date(date.getTime() + totalDuration * 60000);
          const staffAppointments = (Array.isArray(appointmentsForAvailability) ? (appointmentsForAvailability as any[]) : [])
            .filter((apt: any) => apt.staffId === staffIdNum)
            .filter((apt: any) => new Date(apt.startTime).toDateString() === date.toDateString())
            .filter((apt: any) => apt.status !== 'cancelled' && apt.status !== 'completed')
            .sort((a: any, b: any) => new Date(a.startTime).getTime() - new Date(b.startTime).getTime());
          let overlaps = false;
          for (const apt of staffAppointments) {
            const existingStart = new Date(apt.startTime);
            const existingEnd = new Date(apt.endTime);
            if (date < existingEnd && appointmentEnd > existingStart) {
              overlaps = true;
              break;
            }
          }
          if (!overlaps) {
            staffIdToUse = staffIdNum;
            break;
          }
        }
        if (!staffIdToUse) {
          throw new Error('Selected time is no longer available. Please choose another time.');
        }
      } else {
        staffIdToUse = parseInt(values.staffId);
      }

      // Use existing userId, createdClientId, or find/create client
      let clientId = userId || createdClientId;
      if (!clientId) {
        // This shouldn't happen as we create client before showing save card modal
        // But just in case, try to find existing client by email
        const clientsRes = await apiRequest("GET", `/api/clients?email=${encodeURIComponent(values.email)}`);
        const clients = await clientsRes.json();
        
        if (clients && clients.length > 0) {
          clientId = clients[0].id;
        } else {
          // Create new client
          const newClientRes = await apiRequest("POST", "/api/clients", {
            firstName: values.firstName,
            lastName: values.lastName,
            email: values.email,
            phone: values.phone,
            role: 'client'
          });
          const newClient = await newClientRes.json();
          clientId = newClient.id;
        }
      }

      const appointmentData = {
        clientId: clientId,
        serviceId: parseInt(values.serviceId),
        staffId: Number(staffIdToUse),
        startTime: date.toISOString(),
        endTime: endTime.toISOString(),
        status: "confirmed",
        paymentStatus: "unpaid",  // Not paid yet, just card on file
        notes: values.notes,
        locationId: parseInt(values.locationId),
        totalAmount: selectedService?.price || 0
      };
      
      console.log("[BookingWidget] Creating appointment with data:", appointmentData);
      const appointmentRes = await apiRequest("POST", "/api/appointments", appointmentData);
      const appointment = await appointmentRes.json();
      console.log("[BookingWidget] Appointment created:", appointment);
      
      return appointment;
    } catch (error: any) {
      throw error;
    }
  }, [toast, queryClient]);

  // Listen for Helcim payment success events from the persistent listener
  useEffect(() => {
    const handleHelcimSuccess = async (event: CustomEvent) => {
      console.log("[BookingWidget] 🎉 Received Helcim payment success event:", event.detail);
      
      // Update saved card info with the card details from the payment
      if (event.detail.cardLast4 && event.detail.cardBrand) {
        setSavedCardInfo({
          last4: event.detail.cardLast4,
          brand: event.detail.cardBrand,
          saved: true,
          token: event.detail.cardToken
        });
        console.log("[BookingWidget] 💳 Updated saved card info:", {
          last4: event.detail.cardLast4,
          brand: event.detail.cardBrand
        });
      }
      
      // Check if we have booking data to create an appointment
      if (bookingData) {
        console.log("[BookingWidget] 🚀 Creating appointment after payment success...");
        
        // Save confirmation data first
        const confirmData = {
          service: selectedService,
          date: bookingData.date,
          time: bookingData.time,
          timeLabel: timeSlots.find(slot => slot.value === bookingData.time)?.label || bookingData.time
        };
<<<<<<< HEAD
=======
        console.log("[BookingWidget] Setting confirmation data from event listener:", confirmData);
>>>>>>> cda03b44
        setConfirmationData(confirmData);
        
        try {
          const appointment = await createAppointmentAfterPayment(bookingData);
<<<<<<< HEAD
          console.log("[BookingWidget] Appointment created:", appointment);
          setBookingConfirmed(true);
          
          // Close main dialog and show confirmation
          onOpenChange(false);
          
          setTimeout(() => {
=======
          console.log("[BookingWidget] Appointment created from event listener:", appointment);
          setBookingConfirmed(true);
          
          // Close main dialog and show confirmation
          console.log("[BookingWidget] Closing dialog and showing confirmation from event listener");
          onOpenChange(false);
          
          setTimeout(() => {
            console.log("[BookingWidget] Showing confirmation popup from event listener");
>>>>>>> cda03b44
            setShowConfirmation(true);
            toast({
              title: "Success! 🎉",
              description: "Your appointment has been booked successfully!",
            });
          }, 500);
        } catch (error) {
<<<<<<< HEAD
          console.error("[BookingWidget] Error creating appointment:", error);
=======
          console.error("[BookingWidget] Error creating appointment from event listener:", error);
>>>>>>> cda03b44
          toast({
            title: "Error",
            description: "Failed to create appointment. Please contact support.",
            variant: "destructive",
          });
        }
      } else {
        console.log("[BookingWidget] ⚠️ No booking data available for appointment creation");
      }
    };

    window.addEventListener('helcim-payment-success', handleHelcimSuccess as any);
    
    return () => {
      window.removeEventListener('helcim-payment-success', handleHelcimSuccess as any);
    };
  }, [bookingData, createAppointmentAfterPayment, selectedService, timeSlots, onOpenChange, toast]);

  const handleSubmit = async () => {
    // Get the latest form values
    const latestValues = form.getValues();
    
    // Update bookingData with latest values
    if (latestValues) {
      setBookingData(latestValues);
    }
    
    // Handle Save Card step submission
    if (currentStep === saveCardStepIndex && latestValues) {
      if (!savedCardInfo) {
        // Need to create client first if not logged in
        if (!userId && !createdClientId) {
          try {
            setIsProcessingBooking(true);
            
            // Try to find existing client by email
            const clientsRes = await apiRequest("GET", `/api/clients?email=${encodeURIComponent(latestValues.email)}`);
            const clients = await clientsRes.json();
            
            let clientId: number;
            if (clients && clients.length > 0) {
              // Found existing client
              const existingClientData = clients[0];
              clientId = existingClientData.id;
              setExistingClient(existingClientData);
              
              // Fetch appointment history for existing client
              try {
                const appointmentsRes = await apiRequest("GET", `/api/appointments?clientId=${clientId}`);
                const appointments = await appointmentsRes.json();
                setClientAppointmentHistory(appointments || []);
                console.log("[BookingWidget] Found existing client with appointment history:", appointments.length, "appointments");
              } catch (error) {
                console.error("[BookingWidget] Error fetching appointment history:", error);
                setClientAppointmentHistory([]);
              }
            } else {
              // Create new client
              const newClientRes = await apiRequest("POST", "/api/clients", {
                firstName: latestValues.firstName,
                lastName: latestValues.lastName,
                email: latestValues.email,
                phone: latestValues.phone,
                role: 'client'
              });
              const newClient = await newClientRes.json();
              clientId = newClient.id;
              setExistingClient(null);
              setClientAppointmentHistory([]);
            }
            
            setCreatedClientId(clientId);
            
            // Show save card modal FIRST (appointment will be created after card is saved)
            setShowSaveCardModal(true);
            setIsProcessingBooking(false);
          } catch (error: any) {
            setIsProcessingBooking(false);
            toast({
              title: "Error",
              description: "Failed to create client profile. Please try again.",
              variant: "destructive",
            });
          }
        } else {
          // Client exists, show save card modal FIRST (appointment will be created after card is saved)
          setShowSaveCardModal(true);
          setIsProcessingBooking(false);
        }
      } else {
        // Card already saved, check if appointment is already created
        if (bookingConfirmed && createdAppointmentId) {
          // Appointment already created, show confirmation
          setShowConfirmation(true);
          return;
        }
        
        // Card saved but appointment not created yet (shouldn't happen but handle it)
        if (!bookingData) {
          toast({
            title: "Error",
            description: "Booking information is missing. Please try again.",
            variant: "destructive",
          });
          return;
        }
        
        try {
          setIsProcessingBooking(true);
          const appointment = await createAppointmentAfterPayment(bookingData);
          
          // Force refresh of appointments data with comprehensive cache invalidation
          console.log("[BookingWidget] 🔄 Starting cache invalidation (card already saved)...");
          // Invalidate all appointment-related queries using predicate
          queryClient.invalidateQueries({ 
            predicate: (query) => {
              const queryKey = query.queryKey;
              const shouldInvalidate = Array.isArray(queryKey) && 
                     queryKey.length > 0 && 
                     typeof queryKey[0] === 'string' && 
                     queryKey[0].includes('/api/appointments');
              if (shouldInvalidate) {
                console.log("[BookingWidget] Invalidating query:", queryKey);
              }
              return shouldInvalidate;
            }
          });
          console.log("[BookingWidget] ✅ Cache invalidation completed (card already saved)");
          
          // Also invalidate specific known query keys as backup
          queryClient.invalidateQueries({ queryKey: ['/api/appointments'] });
          queryClient.invalidateQueries({ queryKey: ['/api/appointments/active'] });
          queryClient.invalidateQueries({ queryKey: ['/api/appointments/client'] });
          
          // Force refetch all appointment queries
          queryClient.refetchQueries({ 
            predicate: (query) => {
              const queryKey = query.queryKey;
              return Array.isArray(queryKey) && 
                     queryKey.length > 0 && 
                     typeof queryKey[0] === 'string' && 
                     queryKey[0].includes('/api/appointments');
            }
          });
          
          // Debug: Log the created appointment
          console.log("[BookingWidget] Appointment created successfully:", appointment);
          
          // Booking complete
          setBookingConfirmed(true);
<<<<<<< HEAD
          
          // Save confirmation data before closing dialog
          const formData = form.getValues();
          const confirmData = {
            service: selectedService,
            date: formData.date,
            time: formData.time,
            timeLabel: timeSlots.find(slot => slot.value === formData.time)?.label || formData.time
          };
          setConfirmationData(confirmData);
          
          // Show confirmation popup immediately
=======
          
          // Save confirmation data before closing dialog
          const formData = form.getValues();
          const confirmData = {
            service: selectedService,
            date: formData.date,
            time: formData.time,
            timeLabel: timeSlots.find(slot => slot.value === formData.time)?.label || formData.time
          };
          console.log("[BookingWidget] Non-card path - Setting confirmation data:", confirmData);
          setConfirmationData(confirmData);
          
          // Show confirmation popup immediately
          console.log("[BookingWidget] Non-card path - Setting showConfirmation to true");
>>>>>>> cda03b44
          setShowConfirmation(true);
          
          // Add toast to confirm
          toast({
            title: "Success! 🎉",
            description: "Your appointment has been booked successfully!",
          });
          
          // Close main dialog after showing confirmation
          setTimeout(() => {
<<<<<<< HEAD
=======
            console.log("[BookingWidget] Non-card path - Closing main dialog");
>>>>>>> cda03b44
            onOpenChange(false);
          }, 500);

        } catch (error: any) {
          toast({
            title: "Booking Failed",
            description: error.message || "Failed to create appointment. Please try again.",
            variant: "destructive",
          });
        } finally {
          setIsProcessingBooking(false);
        }
      }
    }
  };

  // Close dialog and reset form
  const closeAndReset = () => {
<<<<<<< HEAD
    // Reset all state
=======
>>>>>>> cda03b44
    form.reset();
    setCurrentStep(0);
    setSearchQuery("");
    setSelectedCategoryId(null);
    setIsProcessingBooking(false);
    setBookingData(null);
    setSavedCardInfo(null);
    setCreatedClientId(null);
    setCreatedAppointmentId(null);
    setBookingConfirmed(false);
    setExistingClient(null);
    setClientAppointmentHistory([]);
    setShowConfirmation(false);
    setConfirmationData(null);
<<<<<<< HEAD
    
    // Reopen the booking widget at step 1
    setTimeout(() => {
      onOpenChange(true);
    }, 100);
=======
    onOpenChange(false);
>>>>>>> cda03b44
  };



  return (
    <>
    <Dialog modal={false} open={open} onOpenChange={onOpenChange}>
      <DialogContent ref={contentRef} onInteractOutside={(e) => e.preventDefault()} className={
        isMobileView
          ? "booking-mobile-overlay fixed left-2 right-2 top-32 z-[90] translate-x-0 translate-y-0 w-auto max-w-[440px] mx-auto max-h-[85vh] overflow-y-auto overflow-x-hidden border border-white/20 dark:border-white/10 rounded-lg p-4 box-border"
          : "w-[95vw] sm:w-auto sm:max-w-[800px] lg:max-w-[1000px] max-h-[90vh] overflow-y-auto overflow-x-hidden backdrop-blur-sm border border-white/20 dark:border-white/10"
      } style={isMobileView ? { backgroundColor: overlayColor || 'rgba(255,255,255,0.90)', top: mobileTopOffset } : { backgroundColor: overlayColor || 'rgba(255,255,255,0.90)' }}>
        <DialogHeader className={isMobileView ? "p-0" : ""}>
          <DialogTitle className={isMobileView ? "text-lg" : "text-xl"}>Book an Appointment</DialogTitle>
        </DialogHeader>
        {/* Mobile width constraint wrapper start */}
        <div className={isMobileView ? "w-full mx-auto" : ""} style={isMobileView ? {
            maxWidth: 'min(420px, calc(100vw - 1rem - env(safe-area-inset-left) - env(safe-area-inset-right)))'
          } : undefined}>

        {/* Progress Steps */}
        {isMobileView ? (
          <div className="flex items-center justify-between mb-4">
            <div className="flex items-center gap-3">
              <div className="rounded-full h-8 w-8 flex items-center justify-center bg-primary text-white">
                {currentStep + 1}
              </div>
              <div className="text-sm font-medium text-foreground">{steps[currentStep]}</div>
            </div>
            <div className="text-xs text-foreground/70">{currentStep + 1} / {steps.length}</div>
          </div>
        ) : (
          <div className="flex items-center justify-between mb-6">
            {steps.map((step, index) => (
              <div key={index} className="flex items-center">
                <div 
                  className={`rounded-full h-8 w-8 flex items-center justify-center ${
                    currentStep >= index 
                      ? "bg-primary text-white" 
                      : "border-2 border-foreground/60 text-foreground/70"
                  }`}
                >
                  {index + 1}
                </div>
                <div className="ml-2">
                  <div className={`text-sm font-medium ${
                    currentStep >= index 
                      ? "text-foreground" 
                      : "text-foreground/70"
                  }`}>
                    {step}
                  </div>
                </div>
                {index < steps.length - 1 && (
                  <div className="hidden sm:block w-8 h-0.5 ml-2 mr-2 bg-foreground/40"></div>
                )}
              </div>
            ))}
          </div>
        )}
        
        <Form {...form}>
          <form onSubmit={form.handleSubmit(handleSubmit)} noValidate>
            {/* Step 1: Location Selection */}
            {currentStep === 0 && (
              <div className="space-y-4">
                <h3 className={isMobileView ? "text-base font-medium text-foreground" : "text-lg font-medium text-foreground"}>Select a Location</h3>
                {isLoadingLocations ? (
                  <div className="flex items-center justify-center py-8">
                    <Loader2 className="h-6 w-6 animate-spin text-gray-500" />
                    <span className="ml-2 text-gray-500">Loading locations...</span>
                  </div>
                ) : (
                  <FormField
                    control={form.control}
                    name="locationId"
                    render={({ field }) => (
                      <FormItem>
                        <FormLabel>Location</FormLabel>
                        <FormControl>
                          <Select onValueChange={(v) => {
                            // Reset downstream selections when location changes
                            field.onChange(v);
                            form.setValue('serviceId', "");
                            form.setValue('staffId', "");
                          }} value={field.value}>
                            <SelectTrigger className={isMobileView ? 'min-h-[40px] h-10 text-base bg-white dark:bg-gray-800 text-gray-900 dark:text-gray-100 border-gray-300 dark:border-gray-600' : 'min-h-[44px] bg-white dark:bg-gray-800 text-gray-900 dark:text-gray-100'}>
                              <SelectValue placeholder="Choose a location" />
                            </SelectTrigger>
                            <SelectContent className="bg-white dark:bg-gray-800 text-gray-900 dark:text-gray-100">
                              {!locations || locations.length === 0 ? (
                                <SelectItem value="no-locations" disabled>
                                  No locations available
                                </SelectItem>
                              ) : (
                                locations.map((loc: any) => (
                                <SelectItem key={loc.id} value={String(loc.id)}>
                                  <div className="flex items-center gap-2">
                                    <MapPin className="h-4 w-4" />
                                    <span>{loc.name}</span>
                                  </div>
                                </SelectItem>
                              ))
                              )}
                            </SelectContent>
                          </Select>
                        </FormControl>
                        <FormMessage />
                      </FormItem>
                    )}
                  />
                )}
              </div>
            )}

            {/* Step 2: Service Selection */}
            {currentStep === 1 && (
              <div className="space-y-4">
                <div className={`flex items-center ${isMobileView ? 'gap-2 justify-start flex-wrap' : 'justify-between'}`}>
                  <h3 className={isMobileView ? "text-base font-medium text-foreground" : "text-lg font-medium text-foreground"}>Select a Service</h3>
                  {selectedCategoryId && (
                    <div className="relative w-full sm:w-auto sm:max-w-none">
                      <Input 
                        type="text" 
                        placeholder="Search services..." 
                        value={searchQuery}
                        onChange={(e) => setSearchQuery(e.target.value)}
                        className={`${isMobileView ? 'pl-8 pr-4 h-10 text-base w-full' : 'pl-8 pr-4 py-2 text-sm'}`}
                      />
                      <Search className="absolute left-2 top-1/2 transform -translate-y-1/2 h-4 w-4 text-gray-400" />
                    </div>
                  )}
                </div>

                {/* Loading indicator for services at location */}
                {selectedLocationId && isPreparingServices && (
                  <div className="flex items-center gap-2 text-sm text-muted-foreground">
                    <Loader2 className="h-4 w-4 animate-spin" />
                    <span>Loading available services…</span>
                  </div>
                )}
                
                {/* Service Categories (two rows; first row up to 8) */}
                <div className={isMobileView ? 'space-y-2 py-2 -mx-2 px-2' : 'space-y-2 py-2'}>
                  {isLoadingCategories ? (
                    <>
                      <Skeleton className="h-8 w-20 rounded-full" />
                      <Skeleton className="h-8 w-24 rounded-full" />
                      <Skeleton className="h-8 w-16 rounded-full" />
                      <Skeleton className="h-8 w-28 rounded-full" />
                    </>
                  ) : (
                    (() => {
                      const filtered = (categories || []).filter((category: Category) => {
                        if (!selectedLocationId) return true;
                        if (!allowedServicesAtLocation || allowedServicesAtLocation.length === 0) return false;
                        return (allowedServicesAtLocation as any[]).some((svc: any) => svc.categoryId === category.id);
                      });
                      const row1 = filtered.slice(0, 6);
                      const row2 = filtered.slice(6, 12);
                      return (
                        <>
                          <div className="flex flex-wrap gap-2 w-full">
                            {row1.map((category: Category) => (
                              <Button
                                key={`row1-${category.id}`}
                                type="button"
                                variant="outline"
                                size="sm"
                                className="rounded-full whitespace-nowrap bg-transparent border-none text-foreground hover:bg-foreground/10 max-w-[220px] truncate px-3"
                                onClick={() => handleCategoryChange(category.id.toString())}
                              >
                                {category.name}
                              </Button>
                            ))}
                          </div>
                          {row2.length > 0 && (
                            <div className="flex flex-wrap gap-2 w-full">
                              {row2.map((category: Category) => (
                                <Button
                                  key={`row2-${category.id}`}
                                  type="button"
                                  variant="outline"
                                  size="sm"
                                  className="rounded-full whitespace-nowrap bg-transparent border-none text-foreground hover:bg-foreground/10 max-w-[220px] truncate px-3"
                                  onClick={() => handleCategoryChange(category.id.toString())}
                                >
                                  {category.name}
                                </Button>
                              ))}
                            </div>
                          )}
                        </>
                      );
                    })()
                  )}
                </div>
                
                {/* Service List - shown only after selecting a category */}
                {selectedCategoryId && (
                  <FormField
                    control={form.control}
                    name="serviceId"
                    render={({ field }) => (
                      <FormItem className="space-y-0">
                        <FormControl>
                          <div className="grid grid-cols-1 gap-4">
                            {isPreparingServices ? (
                              <>
                                <Skeleton className="h-24 w-full" />
                                <Skeleton className="h-24 w-full" />
                                <Skeleton className="h-24 w-full" />
                                <Skeleton className="h-24 w-full" />
                              </>
                            ) : (
                              filteredServices?.length === 0 ? (
                                <div className="col-span-2 text-center py-4 text-gray-500 dark:text-gray-400">
                                  No services found. Please try a different search term.
                                </div>
                              ) : (
                                filteredServices?.map((service: Service) => (
                                  <Card
                                    key={service.id}
                                    className={`cursor-pointer transition-all hover:shadow-md ${
                                      field.value === service.id.toString()
                                        ? "border-primary ring-4 ring-primary ring-opacity-70 bg-[hsla(var(--primary),0.10)] text-white"
                                        : "border-gray-200 dark:border-gray-700 hover:border-gray-300"
                                    }`}
                                    onClick={() => field.onChange(service.id.toString())}
                                  >
                                    <CardContent className="p-4">
                                      <div className="flex flex-col sm:flex-row justify-between items-start gap-2">
                                        <div>
                                          <h4 className={`text-base font-medium ${field.value === service.id.toString() ? '!text-white' : 'text-gray-900 dark:text-gray-100'} break-words`}>{service.name}</h4>
                                          <p className={`text-sm mt-1 ${isMobileView ? 'break-words' : ''} ${field.value === service.id.toString() ? '!text-white/90' : 'text-gray-500 dark:text-gray-400'}`}>{service.description}</p>
                                          <div className={`mt-2 flex items-center text-sm ${field.value === service.id.toString() ? '!text-white/90' : 'text-gray-500 dark:text-gray-400'}`}>
                                            <Clock className="h-4 w-4 mr-1" /> {formatDuration(service.duration)}
                                          </div>
                                        </div>
                                        <div className={`text-lg font-semibold sm:text-right ${field.value === service.id.toString() ? '!text-white' : 'text-gray-900 dark:text-gray-100'}`}>
                                          {formatPrice(service.price)}
                                        </div>
                                      </div>
                                    </CardContent>
                                  </Card>
                                ))
                              )
                            )}
                          </div>
                        </FormControl>
                        <FormMessage />
                      </FormItem>
                    )}
                  />
                )}
              </div>
            )}
            
            {/* Step 3: Staff Selection */}
            {currentStep === 2 && (
              <div className="space-y-4">
                <h3 className="text-lg font-medium text-foreground">Select Staff Member</h3>
                
                <FormField
                  control={form.control}
                  name="staffId"
                  render={({ field }) => (
                    <FormItem className="space-y-1">
                      <FormControl>
                        <div className="grid grid-cols-1 gap-4">
                          {selectedServiceId && (availableStaff as any[]).length > 0 && (
                            <Card
                              key="any-staff"
                              className={`cursor-pointer transition-all hover:shadow-md ${
                                field.value === ANY_STAFF_ID
                                  ? "border-primary ring-4 ring-primary ring-opacity-70 bg-[hsla(var(--primary),0.10)] text-white"
                                  : "border-gray-200 dark:border-gray-700 hover:border-gray-300"
                              }`}
                              onClick={() => field.onChange(ANY_STAFF_ID)}
                            >
                              <CardContent className="p-4">
                                <div className="flex items-center">
                                  <div className="h-12 w-12 rounded-full bg-gray-200 dark:bg-gray-700 flex items-center justify-center font-medium text-lg">
                                    *
                                  </div>
                                  <div className="ml-4">
                                    <h4 className={`text-base font-medium ${field.value === ANY_STAFF_ID ? '!text-white' : 'text-gray-900 dark:text-gray-100'}`}>Any available staff</h4>
                                    <p className={`text-sm ${field.value === ANY_STAFF_ID ? '!text-white/90' : 'text-gray-500 dark:text-gray-400'}`}>We'll assign a qualified staff member for this service.</p>
                                  </div>
                                </div>
                              </CardContent>
                            </Card>
                          )}
                          {(availableStaff as any[]).map((staffMember: Staff) => (
                            <Card
                              key={staffMember.id}
                              className={`cursor-pointer transition-all hover:shadow-md ${
                                field.value === staffMember.id.toString()
                                  ? "border-primary ring-4 ring-primary ring-opacity-70 bg-[hsla(var(--primary),0.10)] text-white"
                                  : "border-gray-200 dark:border-gray-700 hover:border-gray-300"
                              }`}
                              onClick={() => field.onChange(staffMember.id.toString())}
                            >
                              <CardContent className="p-4">
                                <div className="flex items-center">
                                  <div className="h-12 w-12 rounded-full bg-gray-200 dark:bg-gray-700 flex items-center justify-center font-medium text-lg">
                                    {`${staffMember.user?.firstName?.[0] || ""}${staffMember.user?.lastName?.[0] || ""}`}
                                  </div>
                                  <div className="ml-4">
                                    <h4 className={`text-base font-medium ${field.value === staffMember.id.toString() ? '!text-white' : 'text-gray-900 dark:text-gray-100'}`}>
                                      {(() => {
                                        const u = (staffMember as any)?.user || {};
                                        const first = (u.firstName || '').trim();
                                        const last = (u.lastName || '').trim();
                                        const full = `${first} ${last}`.trim();
                                        return full || u.username || 'Unknown Staff';
                                      })()}
                                    </h4>
                                    <p className={`text-sm ${field.value === staffMember.id.toString() ? '!text-white/90' : 'text-gray-500 dark:text-gray-400'}`}>{staffMember.title}</p>
                                  </div>
                                </div>
                              </CardContent>
                            </Card>
                          ))}
                          {selectedServiceId && (availableStaff as any[]).length === 0 && (
                            <div className="text-center text-gray-500 dark:text-gray-400 py-4">
                              No staff available for this service at the selected location.
                            </div>
                          )}
                        </div>
                      </FormControl>
                      <FormMessage />
                    </FormItem>
                  )}
                />
              </div>
            )}
            
            {/* Step 4: Date and Time Selection */}
            {currentStep === 3 && (
              <div className="space-y-4">
                <h3 className={isMobileView ? "text-base font-medium text-foreground" : "text-lg font-medium text-foreground"}>Select Date & Time</h3>
                
                <div className="grid grid-cols-1 md:grid-cols-2 gap-4">
                  <FormField
                    control={form.control}
                    name="date"
                    render={({ field }) => (
                      <FormItem className="flex flex-col">
                        <FormLabel>Date</FormLabel>
                        <Popover>
                          <PopoverTrigger asChild>
                            <FormControl>
                              <Button
                                variant="outline"
                                className={`w-full px-4 text-left font-normal leading-none justify-start border-foreground text-foreground bg-transparent hover:bg-transparent ${isMobileView ? 'h-10 min-h-[40px] text-base' : 'h-12 min-h-[48px] text-base'} py-0 flex items-center`}
                              >
                                {field.value ? (
                                  format(field.value, "PPP")
                                ) : (
                                  <span>Pick a date</span>
                                )}
                                <CalendarIcon className="ml-auto h-4 w-4 opacity-50" />
                              </Button>
                            </FormControl>
                          </PopoverTrigger>
                          <PopoverContent className={`w-auto p-0 z-[90] ${isMobileView ? 'max-w-[92vw] w-[92vw] mr-2' : ''}`} align="start">
                            <Calendar
                              mode="single"
                              selected={field.value}
                              onSelect={(d) => d && field.onChange(d)}
                              modifiers={{
                                available: (date) => availableDatesSet.has(formatDateForComparison(date))
                              }}
                              modifiersClassNames={{
                                available: "relative after:content-[''] after:absolute after:left-1/2 after:-translate-x-1/2 after:bottom-[2px] after:h-1.5 after:w-1.5 after:rounded-full after:bg-primary"
                              }}
                              classNames={{
                                day_selected:
                                  "bg-primary text-primary-foreground hover:bg-primary hover:text-primary-foreground focus:bg-primary focus:text-primary-foreground"
                              }}
                              disabled={(date) => {
                                const today = new Date();
                                today.setHours(0, 0, 0, 0);
                                const max = addDays(today, 30);
                                return date < today || date > max;
                              }}
                              initialFocus
                            />
                          </PopoverContent>
                        </Popover>
                        <FormMessage />
                      </FormItem>
                    )}
                  />
                  
                  <FormField
                    control={form.control}
                    name="time"
                    render={({ field }) => (
                      <FormItem className="flex flex-col">
                        <FormLabel>Time</FormLabel>
                        <Select onValueChange={field.onChange} value={field.value} disabled={availableTimeSlots.length === 0 || !selectedStaffId || !selectedServiceId}>
                          <FormControl>
                            <SelectTrigger className={isMobileView ? 'h-10 min-h-[40px] leading-none text-base bg-transparent text-foreground border-foreground py-0 px-4' : 'h-12 min-h-[48px] leading-none text-base bg-transparent text-foreground border-foreground py-0 px-4'}>
                              <SelectValue placeholder={(!selectedStaffId || !selectedServiceId) ? "Select service and staff first" : (availableTimeSlots.length === 0 ? "No available times" : "Select a time")} />
                            </SelectTrigger>
                          </FormControl>
                          <SelectContent className="bg-white dark:bg-gray-800 text-gray-900 dark:text-gray-100">
                            {availableTimeSlots.map((slot) => (
                              <SelectItem key={slot.value} value={slot.value}>
                                {slot.label}
                              </SelectItem>
                            ))}
                          </SelectContent>
                        </Select>
                        <FormMessage />
                      </FormItem>
                    )}
                  />
                </div>
                
                {/* Service summary */}
                {selectedService && (
                  <Card className="mt-4">
                    <CardContent className="pt-6">
                      <h4 className="font-medium mb-2">Booking Summary</h4>
                      <p className="text-sm"><strong>Service:</strong> {selectedService.name}</p>
                      <p className="text-sm"><strong>Duration:</strong> {formatDuration(selectedService.duration)}</p>
                      <p className="text-sm"><strong>Price:</strong> {formatPrice(selectedService.price)}</p>
                    </CardContent>
                  </Card>
                )}
              </div>
            )}
            
            {/* Step 5: Customer Details */}
            {currentStep === 4 && (
              <div className="space-y-4">
                <h3 className="text-lg font-medium text-foreground">Your Details</h3>
                
                {/* Show appointment history if existing client found */}
                {existingClient && clientAppointmentHistory.length > 0 && (
                  <div className="bg-blue-50 dark:bg-blue-900/20 p-4 rounded-lg border border-blue-200 dark:border-blue-800">
                    <h4 className="text-sm font-medium text-blue-900 dark:text-blue-100 mb-2">
                      Welcome back, {existingClient.firstName}! 
                    </h4>
                    <p className="text-sm text-blue-800 dark:text-blue-200 mb-3">
                      We found your account with {clientAppointmentHistory.length} previous appointment{clientAppointmentHistory.length !== 1 ? 's' : ''}.
                    </p>
                    <div className="space-y-2">
                      {clientAppointmentHistory.slice(0, 3).map((appointment) => (
                        <div key={appointment.id} className="text-xs text-blue-700 dark:text-blue-300 bg-blue-100 dark:bg-blue-800/50 p-2 rounded">
                          <span className="font-medium">
                            {new Date(appointment.startTime).toLocaleDateString()} at {new Date(appointment.startTime).toLocaleTimeString([], {hour: '2-digit', minute:'2-digit'})}
                          </span>
                          {appointment.service && (
                            <span className="ml-2">- {appointment.service.name}</span>
                          )}
                        </div>
                      ))}
                      {clientAppointmentHistory.length > 3 && (
                        <div className="text-xs text-blue-600 dark:text-blue-400 italic">
                          ...and {clientAppointmentHistory.length - 3} more appointment{clientAppointmentHistory.length - 3 !== 1 ? 's' : ''}
                        </div>
                      )}
                    </div>
                  </div>
                )}
                
                <div className="grid grid-cols-1 md:grid-cols-2 gap-4">
                  <FormField
                    control={form.control}
                    name="firstName"
                    render={({ field }) => (
                      <FormItem>
                        <FormLabel>First Name</FormLabel>
                        <FormControl>
                          <Input className="text-foreground placeholder:text-muted-foreground" placeholder="John" {...field} />
                        </FormControl>
                        <FormMessage />
                      </FormItem>
                    )}
                  />
                  
                  <FormField
                    control={form.control}
                    name="lastName"
                    render={({ field }) => (
                      <FormItem>
                        <FormLabel>Last Name</FormLabel>
                        <FormControl>
                          <Input className="text-foreground placeholder:text-muted-foreground" placeholder="Doe" {...field} />
                        </FormControl>
                        <FormMessage />
                      </FormItem>
                    )}
                  />
                </div>
                
                <div className="grid grid-cols-1 md:grid-cols-2 gap-4">
                  <FormField
                    control={form.control}
                    name="email"
                    render={({ field }) => (
                      <FormItem>
                        <FormLabel>Email</FormLabel>
                        <FormControl>
                          <Input 
                            className="text-foreground placeholder:text-muted-foreground"
                            type="text" 
                            placeholder="Enter email address" 
                            autoComplete="off"
                            autoCorrect="off"
                            autoCapitalize="off"
                            spellCheck="false"
                            data-lpignore="true"
                            data-form-type="other"
                            {...field} 
                          />
                        </FormControl>
                        <FormMessage />
                      </FormItem>
                    )}
                  />
                  
                  <FormField
                    control={form.control}
                    name="phone"
                    render={({ field }) => (
                      <FormItem>
                        <FormLabel>Phone</FormLabel>
                        <FormControl>
                          <Input className="text-foreground placeholder:text-muted-foreground" placeholder="(123) 456-7890" {...field} />
                        </FormControl>
                        <FormMessage />
                      </FormItem>
                    )}
                  />
                </div>
                
                <FormField
                  control={form.control}
                  name="notes"
                  render={({ field }) => (
                    <FormItem>
                      <FormLabel>Notes (Optional)</FormLabel>
                      <FormControl>
                        <Textarea 
                          className="text-foreground placeholder:text-muted-foreground"
                          placeholder="Any special requests or information for your appointment..."
                          {...field}
                          value={field.value || ""}
                        />
                      </FormControl>
                      <FormMessage />
                    </FormItem>
                  )}
                />
                
                {/* Booking summary */}
                {selectedService && (
                  <Card className="mt-4">
                    <CardContent className="pt-6">
                      <h4 className="font-medium mb-2">Booking Summary</h4>
                      <p className="text-sm"><strong>Service:</strong> {selectedService.name}</p>
                      <p className="text-sm"><strong>Date:</strong> {format(form.watch('date'), "PPP")}</p>
                      <p className="text-sm"><strong>Time:</strong> {
                        timeSlots.find(slot => slot.value === form.watch('time'))?.label || form.watch('time')
                      }</p>
                      <p className="text-sm"><strong>Price:</strong> {formatPrice(selectedService.price)}</p>
                    </CardContent>
                  </Card>
                )}
              </div>
            )}
            
            {/* Step 6: Save Card */}
            {currentStep === saveCardStepIndex && (
              <div className="space-y-4">
                <h3 className="text-lg font-medium text-foreground">Save Payment Method</h3>
                
                {/* Booking summary */}
                {selectedService && (
                  <Card>
                    <CardContent className="pt-6">
                      <h4 className="font-medium mb-3">Booking Summary</h4>
                      <div className="space-y-2">
                        <div className="flex justify-between text-sm">
                          <span className="text-gray-600 dark:text-gray-400">Service:</span>
                          <span className="font-medium">{selectedService.name}</span>
                        </div>
                        <div className="flex justify-between text-sm">
                          <span className="text-gray-600 dark:text-gray-400">Date:</span>
                          <span className="font-medium">{format(form.watch('date'), "PPP")}</span>
                        </div>
                        <div className="flex justify-between text-sm">
                          <span className="text-gray-600 dark:text-gray-400">Time:</span>
                          <span className="font-medium">
                            {timeSlots.find(slot => slot.value === form.watch('time'))?.label || form.watch('time')}
                          </span>
                        </div>
                        <div className="flex justify-between text-sm">
                          <span className="text-gray-600 dark:text-gray-400">Duration:</span>
                          <span className="font-medium">{formatDuration(selectedService.duration)}</span>
                        </div>
                        <div className="border-t pt-2 mt-2">
                          <div className="flex justify-between">
                            <span className="font-medium">Service Price:</span>
                            <span className="font-bold text-lg">{formatPrice(selectedService.price)}</span>
                          </div>
                        </div>
                      </div>
                    </CardContent>
                  </Card>
                )}
                
                <div className="bg-green-50 dark:bg-green-900/20 p-4 rounded-lg">
                  <p className="text-sm text-green-800 dark:text-green-200">
                    <strong>No payment required now!</strong> We'll securely save your card on file for easy checkout after your appointment. You will only be charged after your service is completed.
                  </p>
                </div>
                
                {savedCardInfo ? (
                  <div className="bg-gray-50 dark:bg-gray-800 p-3 rounded-lg">
                    <p className="text-sm text-gray-600 dark:text-gray-400">
                      Card saved: {savedCardInfo.brand || savedCardInfo.cardBrand || 'Card'} ending in {savedCardInfo.last4 || savedCardInfo.cardLast4 || '****'}
                    </p>
                  </div>
                ) : (
                  <Card className="border-2 border-primary/50 shadow-lg">
                    <CardContent className="pt-6">
                      <div className="text-center space-y-4">
                        <CreditCard className="h-16 w-16 text-primary mx-auto" />
                        <div className="space-y-2">
                          <p className="text-lg font-medium text-foreground">
                            Final Step: Add Your Payment Method
                          </p>
                          <p className="text-sm text-gray-600 dark:text-gray-400">
                            Your card will be saved securely and charged after your service
                          </p>
                        </div>
                        <Button
                          onClick={handleSubmit}
                          disabled={isProcessingBooking}
                          size="lg"
<<<<<<< HEAD
                          className="w-full h-12 text-base font-semibold bg-primary hover:bg-primary/90"
=======
                          variant="outline"
                          className="w-full h-12 text-base font-semibold border-foreground text-black dark:text-black hover:text-black bg-transparent hover:bg-transparent"
>>>>>>> cda03b44
                        >
                          {isProcessingBooking ? (
                            <>
                              <Loader2 className="mr-2 h-5 w-5 animate-spin" />
                              Processing...
                            </>
                          ) : (
                            <>
                              <CreditCard className="mr-2 h-5 w-5" />
                              Add Payment Method & Complete Booking
                            </>
                          )}
                        </Button>
                      </div>
                    </CardContent>
                  </Card>
                )}

                {bookingConfirmed && (
                  <div className="bg-green-50 dark:bg-green-900/20 p-4 rounded-lg border border-green-200 dark:border-green-800">
                    <h4 className="text-sm font-medium text-green-900 dark:text-green-100 mb-1">Booking Confirmed</h4>
                    <p className="text-sm text-green-800 dark:text-green-200">
                      Your appointment has been booked and your card has been saved securely.
                    </p>
                    {selectedService && (
                      <div className="mt-2 text-sm text-green-800 dark:text-green-200">
                        <div><strong>Service:</strong> {selectedService.name}</div>
                        <div><strong>Date:</strong> {format(form.watch('date'), "PPP")}</div>
                        <div><strong>Time:</strong> {timeSlots.find(slot => slot.value === form.watch('time'))?.label || form.watch('time')}</div>
                      </div>
                    )}
                  </div>
                )}
              </div>
            )}

          </form>
        </Form>
        
        <DialogFooter className={`flex justify-between mt-4 ${isMobileView ? 'flex-wrap gap-2' : ''}`}>
          {/* Hide buttons on step 6 (Save Card step) */}
          {currentStep !== saveCardStepIndex && (
            <>
              {currentStep > 0 ? (
                <Button type="button" variant="outline" className={`${isMobileView ? 'h-10 px-4 text-base w-auto' : ''} border-foreground text-foreground bg-transparent hover:bg-transparent`} onClick={prevStep}>
                  Back
                </Button>
              ) : (
                <Button type="button" variant="outline" className={`${isMobileView ? 'h-10 px-4 text-base w-auto' : ''} border-foreground text-foreground bg-transparent hover:bg-transparent`} onClick={closeAndReset}>
                  Cancel
                </Button>
              )}
              
              {currentStep < saveCardStepIndex && (
                <Button type="button" variant="outline" className={`${isMobileView ? 'h-10 px-4 text-base w-auto' : ''} border-foreground text-foreground bg-transparent hover:bg-transparent`} onClick={nextStep}>
                  Next
                </Button>
              )}
            </>
          )}
        </DialogFooter>
        {/* Mobile width constraint wrapper end */}
        </div>
      </DialogContent>
      
      {/* Save Card Modal */}
      {showSaveCardModal && (
        <SaveCardModal
          open={showSaveCardModal}
          onOpenChange={setShowSaveCardModal}
          clientId={userId || createdClientId || 0}
          appointmentId={null}  // Don't pass appointment ID since we haven't created it yet
          customerEmail={bookingData?.email}
          customerName={bookingData ? `${bookingData.firstName} ${bookingData.lastName}` : ''}
          onSaved={async (paymentMethod) => {
<<<<<<< HEAD
=======
            console.log("[BookingWidget] onSaved callback triggered with payment method:", paymentMethod);
>>>>>>> cda03b44
            setSavedCardInfo(paymentMethod);
            setShowSaveCardModal(false);
            
            // Save confirmation data first
            const confirmData = {
              service: selectedService,
              date: bookingData?.date,
              time: bookingData?.time,
              timeLabel: timeSlots.find(slot => slot.value === bookingData?.time)?.label || bookingData?.time
            };
<<<<<<< HEAD
=======
            console.log("[BookingWidget] Preparing confirmation data:", confirmData);
>>>>>>> cda03b44
            setConfirmationData(confirmData);
            
            // NOW create the appointment after card is successfully saved
            try {
              if (bookingData) {
<<<<<<< HEAD
                const appointment = await createAppointmentAfterPayment(bookingData);
                setCreatedAppointmentId(appointment.id);
                setBookingConfirmed(true);
              }
            } catch (appointmentError: any) {
=======
                console.log("[BookingWidget] Creating appointment with booking data:", bookingData);
                const appointment = await createAppointmentAfterPayment(bookingData);
                console.log("[BookingWidget] Appointment created successfully with ID:", appointment.id);
                setCreatedAppointmentId(appointment.id);
                setBookingConfirmed(true);
              } else {
                console.error("[BookingWidget] No booking data available!");
              }
            } catch (appointmentError: any) {
              console.error("[BookingWidget] Error creating appointment:", appointmentError);
>>>>>>> cda03b44
              toast({
                title: "Partial Success",
                description: "Card saved but appointment creation failed. Please contact support.",
                variant: "destructive",
              });
            } finally {
              // Always show confirmation popup regardless of appointment creation success
<<<<<<< HEAD
=======
              console.log("[BookingWidget] Closing dialog and showing confirmation");
>>>>>>> cda03b44
              setIsProcessingBooking(false);
              onOpenChange(false);
              
              // Show confirmation popup after a delay
              setTimeout(() => {
<<<<<<< HEAD
=======
                console.log("[BookingWidget] Setting showConfirmation to true");
>>>>>>> cda03b44
                setShowConfirmation(true);
                
                // Show appropriate toast
                if (bookingConfirmed || createdAppointmentId) {
                  toast({
                    title: "Success! 🎉",
                    description: "Your appointment has been booked successfully!",
                  });
                }
              }, 500);
            }
          }}
        />
      )}
    </Dialog>
    
    {/* Appointment Confirmed Popup - Outside main dialog */}
    {showConfirmation ? (
      <div 
        style={{ 
          position: 'fixed', 
          top: '0px', 
          left: '0px', 
          right: '0px', 
          bottom: '0px', 
          zIndex: 999999, 
          backgroundColor: 'rgba(0, 0, 0, 0.8)', 
          display: 'flex', 
          alignItems: 'center', 
          justifyContent: 'center',
          pointerEvents: 'auto'
        }}
      >
        <div 
          style={{ 
            backgroundColor: 'white', 
            padding: '40px', 
            borderRadius: '12px', 
            maxWidth: '500px', 
            width: '90%', 
            color: 'black',
            boxShadow: '0 20px 60px rgba(0,0,0,0.3)'
          }}
        >
          <h2 style={{ fontSize: '24px', fontWeight: 'bold', marginBottom: '20px', textAlign: 'center' }}>
            Appointment Confirmed! 🎉
          </h2>
          <p style={{ marginBottom: '20px', textAlign: 'center' }}>
            Your appointment has been successfully booked!
          </p>
          {confirmationData && confirmationData.service && (
            <div style={{ backgroundColor: '#f5f5f5', padding: '20px', borderRadius: '8px', marginBottom: '20px' }}>
              <div style={{ marginBottom: '10px' }}><strong>Service:</strong> {confirmationData.service.name}</div>
              <div style={{ marginBottom: '10px' }}><strong>Date:</strong> {confirmationData.date ? format(confirmationData.date, "PPP") : ""}</div>
              <div style={{ marginBottom: '10px' }}><strong>Time:</strong> {confirmationData.timeLabel}</div>
              <div style={{ marginBottom: '10px' }}><strong>Duration:</strong> {formatDuration(confirmationData.service.duration)}</div>
              <div><strong>Price:</strong> {formatPrice(confirmationData.service.price)}</div>
            </div>
          )}
          <p style={{ marginBottom: '20px', textAlign: 'center', fontSize: '14px', color: '#666' }}>
            You will receive a confirmation email with your appointment details.
          </p>
<<<<<<< HEAD
          <div style={{ display: 'flex', gap: '10px', flexDirection: 'column' }}>
            <button
              onClick={() => {
                closeAndReset();
              }}
              style={{ 
                width: '100%', 
                padding: '12px', 
                backgroundColor: '#000', 
                color: 'white', 
                border: 'none', 
                borderRadius: '6px', 
                fontSize: '16px', 
                cursor: 'pointer',
                fontWeight: '600'
              }}
            >
              Book Another Appointment
            </button>
            <button
              onClick={() => {
                // Reset everything and close completely
                form.reset();
                setCurrentStep(0);
                setSearchQuery("");
                setSelectedCategoryId(null);
                setIsProcessingBooking(false);
                setBookingData(null);
                setSavedCardInfo(null);
                setCreatedClientId(null);
                setCreatedAppointmentId(null);
                setBookingConfirmed(false);
                setExistingClient(null);
                setClientAppointmentHistory([]);
                setShowConfirmation(false);
                setConfirmationData(null);
                onOpenChange(false);
              }}
              style={{ 
                width: '100%', 
                padding: '12px', 
                backgroundColor: 'transparent', 
                color: '#000', 
                border: '1px solid #ccc', 
                borderRadius: '6px', 
                fontSize: '16px', 
                cursor: 'pointer' 
              }}
            >
              Close
            </button>
          </div>
=======
          <button
            onClick={() => {
              console.log("[BookingWidget] Done button clicked");
              closeAndReset();
            }}
            style={{ 
              width: '100%', 
              padding: '12px', 
              backgroundColor: '#000', 
              color: 'white', 
              border: 'none', 
              borderRadius: '6px', 
              fontSize: '16px', 
              cursor: 'pointer' 
            }}
          >
            Done
          </button>
>>>>>>> cda03b44
        </div>
      </div>
    ) : null}
    </>
  );
};

export default BookingWidget;<|MERGE_RESOLUTION|>--- conflicted
+++ resolved
@@ -116,11 +116,8 @@
   const [confirmationData, setConfirmationData] = useState<any>(null);
   // Detect narrow screens in the widget itself as a fallback to ensure mobile view
   const [isNarrow, setIsNarrow] = useState(false);
-<<<<<<< HEAD
-=======
   const [mobileTopOffset, setMobileTopOffset] = useState<number>(200);
   const contentRef = useRef<HTMLDivElement | null>(null);
->>>>>>> cda03b44
   
   
   useEffect(() => {
@@ -1059,15 +1056,10 @@
           time: bookingData.time,
           timeLabel: timeSlots.find(slot => slot.value === bookingData.time)?.label || bookingData.time
         };
-<<<<<<< HEAD
-=======
-        console.log("[BookingWidget] Setting confirmation data from event listener:", confirmData);
->>>>>>> cda03b44
         setConfirmationData(confirmData);
         
         try {
           const appointment = await createAppointmentAfterPayment(bookingData);
-<<<<<<< HEAD
           console.log("[BookingWidget] Appointment created:", appointment);
           setBookingConfirmed(true);
           
@@ -1075,17 +1067,6 @@
           onOpenChange(false);
           
           setTimeout(() => {
-=======
-          console.log("[BookingWidget] Appointment created from event listener:", appointment);
-          setBookingConfirmed(true);
-          
-          // Close main dialog and show confirmation
-          console.log("[BookingWidget] Closing dialog and showing confirmation from event listener");
-          onOpenChange(false);
-          
-          setTimeout(() => {
-            console.log("[BookingWidget] Showing confirmation popup from event listener");
->>>>>>> cda03b44
             setShowConfirmation(true);
             toast({
               title: "Success! 🎉",
@@ -1093,11 +1074,7 @@
             });
           }, 500);
         } catch (error) {
-<<<<<<< HEAD
           console.error("[BookingWidget] Error creating appointment:", error);
-=======
-          console.error("[BookingWidget] Error creating appointment from event listener:", error);
->>>>>>> cda03b44
           toast({
             title: "Error",
             description: "Failed to create appointment. Please contact support.",
@@ -1248,7 +1225,6 @@
           
           // Booking complete
           setBookingConfirmed(true);
-<<<<<<< HEAD
           
           // Save confirmation data before closing dialog
           const formData = form.getValues();
@@ -1261,22 +1237,6 @@
           setConfirmationData(confirmData);
           
           // Show confirmation popup immediately
-=======
-          
-          // Save confirmation data before closing dialog
-          const formData = form.getValues();
-          const confirmData = {
-            service: selectedService,
-            date: formData.date,
-            time: formData.time,
-            timeLabel: timeSlots.find(slot => slot.value === formData.time)?.label || formData.time
-          };
-          console.log("[BookingWidget] Non-card path - Setting confirmation data:", confirmData);
-          setConfirmationData(confirmData);
-          
-          // Show confirmation popup immediately
-          console.log("[BookingWidget] Non-card path - Setting showConfirmation to true");
->>>>>>> cda03b44
           setShowConfirmation(true);
           
           // Add toast to confirm
@@ -1287,10 +1247,6 @@
           
           // Close main dialog after showing confirmation
           setTimeout(() => {
-<<<<<<< HEAD
-=======
-            console.log("[BookingWidget] Non-card path - Closing main dialog");
->>>>>>> cda03b44
             onOpenChange(false);
           }, 500);
 
@@ -1309,10 +1265,7 @@
 
   // Close dialog and reset form
   const closeAndReset = () => {
-<<<<<<< HEAD
     // Reset all state
-=======
->>>>>>> cda03b44
     form.reset();
     setCurrentStep(0);
     setSearchQuery("");
@@ -1327,15 +1280,11 @@
     setClientAppointmentHistory([]);
     setShowConfirmation(false);
     setConfirmationData(null);
-<<<<<<< HEAD
     
     // Reopen the booking widget at step 1
     setTimeout(() => {
       onOpenChange(true);
     }, 100);
-=======
-    onOpenChange(false);
->>>>>>> cda03b44
   };
 
 
@@ -1982,12 +1931,7 @@
                           onClick={handleSubmit}
                           disabled={isProcessingBooking}
                           size="lg"
-<<<<<<< HEAD
                           className="w-full h-12 text-base font-semibold bg-primary hover:bg-primary/90"
-=======
-                          variant="outline"
-                          className="w-full h-12 text-base font-semibold border-foreground text-black dark:text-black hover:text-black bg-transparent hover:bg-transparent"
->>>>>>> cda03b44
                         >
                           {isProcessingBooking ? (
                             <>
@@ -2063,10 +2007,6 @@
           customerEmail={bookingData?.email}
           customerName={bookingData ? `${bookingData.firstName} ${bookingData.lastName}` : ''}
           onSaved={async (paymentMethod) => {
-<<<<<<< HEAD
-=======
-            console.log("[BookingWidget] onSaved callback triggered with payment method:", paymentMethod);
->>>>>>> cda03b44
             setSavedCardInfo(paymentMethod);
             setShowSaveCardModal(false);
             
@@ -2077,33 +2017,16 @@
               time: bookingData?.time,
               timeLabel: timeSlots.find(slot => slot.value === bookingData?.time)?.label || bookingData?.time
             };
-<<<<<<< HEAD
-=======
-            console.log("[BookingWidget] Preparing confirmation data:", confirmData);
->>>>>>> cda03b44
             setConfirmationData(confirmData);
             
             // NOW create the appointment after card is successfully saved
             try {
               if (bookingData) {
-<<<<<<< HEAD
                 const appointment = await createAppointmentAfterPayment(bookingData);
                 setCreatedAppointmentId(appointment.id);
                 setBookingConfirmed(true);
               }
             } catch (appointmentError: any) {
-=======
-                console.log("[BookingWidget] Creating appointment with booking data:", bookingData);
-                const appointment = await createAppointmentAfterPayment(bookingData);
-                console.log("[BookingWidget] Appointment created successfully with ID:", appointment.id);
-                setCreatedAppointmentId(appointment.id);
-                setBookingConfirmed(true);
-              } else {
-                console.error("[BookingWidget] No booking data available!");
-              }
-            } catch (appointmentError: any) {
-              console.error("[BookingWidget] Error creating appointment:", appointmentError);
->>>>>>> cda03b44
               toast({
                 title: "Partial Success",
                 description: "Card saved but appointment creation failed. Please contact support.",
@@ -2111,19 +2034,11 @@
               });
             } finally {
               // Always show confirmation popup regardless of appointment creation success
-<<<<<<< HEAD
-=======
-              console.log("[BookingWidget] Closing dialog and showing confirmation");
->>>>>>> cda03b44
               setIsProcessingBooking(false);
               onOpenChange(false);
               
               // Show confirmation popup after a delay
               setTimeout(() => {
-<<<<<<< HEAD
-=======
-                console.log("[BookingWidget] Setting showConfirmation to true");
->>>>>>> cda03b44
                 setShowConfirmation(true);
                 
                 // Show appropriate toast
@@ -2186,7 +2101,6 @@
           <p style={{ marginBottom: '20px', textAlign: 'center', fontSize: '14px', color: '#666' }}>
             You will receive a confirmation email with your appointment details.
           </p>
-<<<<<<< HEAD
           <div style={{ display: 'flex', gap: '10px', flexDirection: 'column' }}>
             <button
               onClick={() => {
@@ -2239,26 +2153,6 @@
               Close
             </button>
           </div>
-=======
-          <button
-            onClick={() => {
-              console.log("[BookingWidget] Done button clicked");
-              closeAndReset();
-            }}
-            style={{ 
-              width: '100%', 
-              padding: '12px', 
-              backgroundColor: '#000', 
-              color: 'white', 
-              border: 'none', 
-              borderRadius: '6px', 
-              fontSize: '16px', 
-              cursor: 'pointer' 
-            }}
-          >
-            Done
-          </button>
->>>>>>> cda03b44
         </div>
       </div>
     ) : null}
